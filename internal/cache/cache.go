package cache

import (
	"context"
	"fmt"
	"strings"
	"time"
)

// Cache defines the interface for caching operations
type Cache interface {
	// Get retrieves a value from the cache
	// Returns the value and a boolean indicating whether the key was found
	Get(ctx context.Context, key string) (interface{}, bool)

	// Set adds a value to the cache with the specified expiration
	// If expiration is 0, the item never expires (but may be evicted)
	Set(ctx context.Context, key string, value interface{}, expiration time.Duration)

	// Delete removes a key from the cache
	Delete(ctx context.Context, key string)

	// DeleteByPrefix removes all keys with the given prefix
	DeleteByPrefix(ctx context.Context, prefix string)

	// Flush removes all items from the cache
	Flush(ctx context.Context)
}

// Predefined cache key prefixes for different entity types
const (
	PrefixSecret                 = "secret:v1:"
	PrefixCustomer               = "customer:v1:"
	PrefixUser                   = "user:v1:"
	PrefixTenant                 = "tenant:v1:"
	PrefixPlan                   = "plan:v1:"
	PrefixSubscription           = "subscription:v1:"
	PrefixPrice                  = "price:v1:"
	PrefixMeter                  = "meter:v1:"
	PrefixEvent                  = "event:v1:"
	PrefixWallet                 = "wallet:v1:"
	PrefixInvoice                = "invoice:v1:"
	PrefixFeature                = "feature:v1:"
	PrefixEntitlement            = "entitlement:v1:"
	PrefixPayment                = "payment:v1:"
	PrefixCreditGrantApplication = "creditgrantapplication:v1:"
	PrefixCreditNote             = "creditnote:v1:"
<<<<<<< HEAD
	PrefixTaxRate                = "taxrate:v1:"
	PrefixTaxAssociation         = "taxassociation:v1:"
	PrefixTaxApplied             = "taxapplied:v1:"
=======
	PrefixCoupon                 = "coupon:v1:"
	PrefixCouponAssociation      = "couponassociation:v1:"
	PrefixCouponApplication      = "couponapplication:v1:"
>>>>>>> e2fab1ea
)

// GenerateKey creates a cache key from a prefix and a set of parameters
// It joins all parameters with a colon and appends them to the prefix
func GenerateKey(prefix string, params ...interface{}) string {
	parts := make([]string, len(params)+1)
	parts[0] = prefix

	for i, param := range params {
		parts[i+1] = fmt.Sprintf("%v", param)
	}

	return strings.Join(parts, ":")
}<|MERGE_RESOLUTION|>--- conflicted
+++ resolved
@@ -45,15 +45,12 @@
 	PrefixPayment                = "payment:v1:"
 	PrefixCreditGrantApplication = "creditgrantapplication:v1:"
 	PrefixCreditNote             = "creditnote:v1:"
-<<<<<<< HEAD
 	PrefixTaxRate                = "taxrate:v1:"
 	PrefixTaxAssociation         = "taxassociation:v1:"
 	PrefixTaxApplied             = "taxapplied:v1:"
-=======
 	PrefixCoupon                 = "coupon:v1:"
 	PrefixCouponAssociation      = "couponassociation:v1:"
 	PrefixCouponApplication      = "couponapplication:v1:"
->>>>>>> e2fab1ea
 )
 
 // GenerateKey creates a cache key from a prefix and a set of parameters
